--- conflicted
+++ resolved
@@ -221,16 +221,9 @@
     class Terrain : public BaseObject
     {
     public:
-<<<<<<< HEAD
-        Terrain(ID3D12Device* in_pDevice, UINT in_sampleCount,
-            const CommandLineArgs& in_args, AssetUploader& in_assetUploader);
-=======
         Terrain(Scene* in_pScene);
-        virtual const Geometry& GetGeometry() const override { return m_geometries[m_geometryIndex]; }
->>>>>>> 469d5307
-    private:
-        virtual UINT& GetClassIndex() const override;
-        static Geometry* CreateGeometry(ID3D12Device* in_pDevice);
+    private:
+        virtual UINT& GetClassIndex() const override;
         static UINT m_geometryIndex;
     };
 
@@ -244,31 +237,18 @@
     class Planet : public Sphere
     {
     public:
-<<<<<<< HEAD
-        Planet(ID3D12Device* in_pDevice, AssetUploader& in_assetUploader, UINT in_sampleCount);
-=======
         Planet(Scene* in_pScene);
-        virtual const Geometry& GetGeometry() const override { return m_geometries[m_geometryIndex]; }
->>>>>>> 469d5307
-    private:
-        virtual UINT& GetClassIndex() const override;
-        static Geometry* CreateGeometry(ID3D12Device* in_pDevice);
+    private:
+        virtual UINT& GetClassIndex() const override;
         static UINT m_geometryIndex;
     };
 
     class Earth : public Sphere
     {
     public:
-<<<<<<< HEAD
-        Earth(ID3D12Device* in_pDevice, AssetUploader& in_assetUploader, UINT in_sampleCount,
-            UINT in_sphereLat, UINT in_sphereLong);
-=======
         Earth(Scene* in_pScene);
-        virtual const Geometry& GetGeometry() const override { return m_geometries[m_geometryIndex]; }
->>>>>>> 469d5307
-    private:
-        virtual UINT& GetClassIndex() const override;
-        static Geometry* CreateGeometry(ID3D12Device* in_pDevice);
+    private:
+        virtual UINT& GetClassIndex() const override;
         static UINT m_geometryIndex;
     };
 
@@ -278,15 +258,9 @@
     class Sky : public BaseObject
     {
     public:
-<<<<<<< HEAD
-        Sky(ID3D12Device* in_pDevice, AssetUploader& in_assetUploader, UINT in_sampleCount);
-=======
         Sky(Scene* in_pScene);
-        virtual const Geometry& GetGeometry() const override { return m_geometries[m_geometryIndex]; }
->>>>>>> 469d5307
-    private:
-        virtual UINT& GetClassIndex() const override;
-        static Geometry* CreateGeometry(ID3D12Device* in_pDevice);
+    private:
+        virtual UINT& GetClassIndex() const override;
         static UINT m_geometryIndex;
     };
 }